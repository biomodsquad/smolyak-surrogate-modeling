--- conflicted
+++ resolved
@@ -3,19 +3,36 @@
 import numpy
 
 import smolyay.samples
-    
 
 sample_points_answers = [
     (smolyay.samples.ClenshawCurtisPointSet([-1, 1], 0), [0]),
     (smolyay.samples.ClenshawCurtisPointSet([-1, 1], 1), [-1, 1]),
     (smolyay.samples.ClenshawCurtisPointSet([-1, 1], 2), [-1, 0, 1]),
     (smolyay.samples.ClenshawCurtisPointSet([-1, 1], 3), [-1, -0.5, 0.5, 1]),
+    (
+        smolyay.samples.ClenshawCurtisPointSet([-1, 1], 8),
+        [
+            -1,
+            -numpy.sqrt(numpy.sqrt(2) + 1) / (2**0.75),
+            -1 / numpy.sqrt(2),
+            -numpy.sqrt(numpy.sqrt(2) - 1) / (2**0.75),
+            0,
+            numpy.sqrt(numpy.sqrt(2) - 1) / (2**0.75),
+            1 / numpy.sqrt(2),
+            numpy.sqrt(numpy.sqrt(2) + 1) / (2**0.75),
+            1,
+        ],
+    ),
     (smolyay.samples.TrigonometricPointSet([0, 2 * numpy.pi], 0), [0]),
     (smolyay.samples.TrigonometricPointSet([0, 2 * numpy.pi], 1), [0]),
     (smolyay.samples.TrigonometricPointSet([0, 2 * numpy.pi], 2), [0, numpy.pi]),
     (
         smolyay.samples.TrigonometricPointSet([0, 2 * numpy.pi], 3),
         [0, 2 * numpy.pi / 3, 4 * numpy.pi / 3],
+    ),
+    (
+        smolyay.samples.TrigonometricPointSet([0, 2 * numpy.pi], 9),
+        2 * numpy.pi * numpy.linspace(0, 8 / 9, 9),
     ),
     (smolyay.samples.NestedClenshawCurtisPointSet([-1, 1], 0), [0]),
     (smolyay.samples.NestedClenshawCurtisPointSet([-1, 1], 1), [0, -1, 1]),
@@ -118,38 +135,7 @@
     ),
 ]
 
-all_sample_sets = [
-        smolyay.samples.ClenshawCurtisPointSet,
-        smolyay.samples.TrigonometricPointSet,
-        smolyay.samples.NestedClenshawCurtisPointSet,
-        smolyay.samples.SlowNestedClenshawCurtisPointSet,
-        smolyay.samples.NestedTrigonometricPointSet,
-]
-
 sample_points_ids = [
-<<<<<<< HEAD
-    "Non-nested Cheb [0]",
-    "Non-nested Cheb [1]",
-    "Non-nested Cheb [2]",
-    "Non-nested Cheb [3]",
-    "Non-nested Trig [0]",
-    "Non-nested Trig [1]",
-    "Non-nested Trig [2]",
-    "Non-nested Trig [3]",
-    "Nested Cheb [0]",
-    "Nested Cheb [1]",
-    "Nested Cheb [2]",
-    "Nested Cheb [3]",
-    "Nested Slow Cheb [0]",
-    "Nested Slow Cheb [1]",
-    "Nested Slow Cheb [2]",
-    "Nested Slow Cheb [3]",
-    "Nested Slow Cheb [4]",
-    "Nested Slow Cheb [5]",
-    "Nested Trig [0]",
-    "Nested Trig [1]",
-    "Nested Trig [2]",
-=======
     "ClenshawCurtis [0]",
     "ClenshawCurtis [1]",
     "ClenshawCurtis [2]",
@@ -173,7 +159,6 @@
     "NestedTrigonometric [0]",
     "NestedTrigonometric [1]",
     "NestedTrigonometric [2]",
->>>>>>> f35035c6
 ]
 
 nested_sample_ids = [
@@ -247,42 +232,6 @@
     with pytest.raises(TypeError):
         samples([[-10, 10], [-10, 10]], 7)
 
-@pytest.mark.parametrize(
-    "samples",
-    all_sample_sets,
-    ids=[
-        "Unnested Cheb",
-        "Unnested Trig",
-        "Nested Cheb",
-        "Nested Slow Cheb",
-        "Nested Trig"],
-)
-def test_set_domain(samples):
-    """test default properties"""
-    f = samples([-10, 10],7)
-    f.points
-    assert f._valid_cache == True
-    f.domain = [-100, 100]
-    assert f._valid_cache == False
-    assert numpy.array_equal(f.domain, [-100, 100])
-
-@pytest.mark.parametrize(
-    "samples",
-    all_sample_sets,
-    ids=[
-        "Unnested Cheb",
-        "Unnested Trig",
-        "Nested Cheb",
-        "Nested Slow Cheb",
-        "Nested Trig"],
-)
-def test_domain_error(samples):
-    """test default properties"""
-    with pytest.raises(TypeError):
-        samples([-10, 5, 10],7)
-    with pytest.raises(ValueError):
-        samples([10, -10],7)
-
 
 @pytest.mark.parametrize("samples,points", sample_points_answers, ids=sample_points_ids)
 def test_generate_points(samples, points):
@@ -385,9 +334,6 @@
 def test_nested_end_level(nested_samples, end_level):
     """test number of points per level"""
     assert numpy.array_equal(nested_samples.end_level, end_level)
-<<<<<<< HEAD
-    assert nested_samples._valid_cache == True
-=======
 
 
 @pytest.mark.parametrize(
@@ -471,5 +417,4 @@
     """test number of points per level"""
     end_lev = nested_samples.end_level[level]
     start_lev = nested_samples.start_level[level]
-    assert numpy.allclose(nested_samples.points[start_lev:end_lev], points)
->>>>>>> f35035c6
+    assert numpy.allclose(nested_samples.points[start_lev:end_lev], points)