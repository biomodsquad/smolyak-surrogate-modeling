--- conflicted
+++ resolved
@@ -83,14 +83,6 @@
                 numpy.clip(new_x[..., i], new[i, 0], new[i, 1], out=new_x[..., i])
         return new_x
 
-<<<<<<< HEAD
-    def set_params(self, **parameters):
-        for parameter, value in parameters.items():
-            setattr(self, parameter, value)
-        self._create()
-        return self
-=======
->>>>>>> 631ec73c
 
     @abc.abstractmethod
     def _create(self):
